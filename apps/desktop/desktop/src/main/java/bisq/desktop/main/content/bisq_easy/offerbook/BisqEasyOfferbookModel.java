--- conflicted
+++ resolved
@@ -36,13 +36,8 @@
 public final class BisqEasyOfferbookModel extends ChatModel {
     private final BooleanProperty offerOnly = new SimpleBooleanProperty();
     private final BooleanProperty isTradeChannelVisible = new SimpleBooleanProperty();
-<<<<<<< HEAD
-    private final BooleanProperty showFilterOverlay = new SimpleBooleanProperty();
+    private final BooleanProperty showFilterOverlay = new SimpleBooleanProperty(); // TODO: remove this
     private final ObservableList<MarketChannelItem> marketChannelItems = FXCollections.observableArrayList(p -> new Observable[]{p.getNumOffers()});
-=======
-    private final BooleanProperty showFilterOverlay = new SimpleBooleanProperty(); // TODO: remove this
-    private final ObservableList<MarketChannelItem> marketChannelItems = FXCollections.observableArrayList();
->>>>>>> 1d7e9d83
     private final FilteredList<MarketChannelItem> filteredMarketChannelItems = new FilteredList<>(marketChannelItems);
     private final SortedList<MarketChannelItem> sortedMarketChannelItems = new SortedList<>(filteredMarketChannelItems);
     private final ObjectProperty<MarketChannelItem> selectedMarketChannelItem = new SimpleObjectProperty<>();
