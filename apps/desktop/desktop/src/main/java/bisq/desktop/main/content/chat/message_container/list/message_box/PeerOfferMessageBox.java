/*
 * This file is part of Bisq.
 *
 * Bisq is free software: you can redistribute it and/or modify it
 * under the terms of the GNU Affero General Public License as published by
 * the Free Software Foundation, either version 3 of the License, or (at
 * your option) any later version.
 *
 * Bisq is distributed in the hope that it will be useful, but WITHOUT
 * ANY WARRANTY; without even the implied warranty of MERCHANTABILITY or
 * FITNESS FOR A PARTICULAR PURPOSE. See the GNU Affero General Public
 * License for more details.
 *
 * You should have received a copy of the GNU Affero General Public License
 * along with Bisq. If not, see <http://www.gnu.org/licenses/>.
 */

package bisq.desktop.main.content.chat.message_container.list.message_box;

import bisq.bisq_easy.NavigationTarget;
import bisq.chat.ChatChannel;
import bisq.chat.ChatMessage;
import bisq.chat.bisq_easy.offerbook.BisqEasyOfferbookMessage;
import bisq.common.data.Pair;
import bisq.common.util.StringUtils;
import bisq.desktop.common.view.Navigation;
import bisq.desktop.components.containers.Spacer;
import bisq.desktop.components.controls.BisqIconButton;
import bisq.desktop.main.content.bisq_easy.offerbook.offer_details.BisqEasyOfferDetailsController;
import bisq.desktop.main.content.bisq_easy.trade_wizard.TradeWizardController;
import bisq.desktop.main.content.chat.message_container.list.ChatMessageListItem;
import bisq.desktop.main.content.chat.message_container.list.ChatMessagesListController;
import bisq.i18n.Res;
import bisq.offer.Direction;
import bisq.offer.bisq_easy.BisqEasyOffer;
import javafx.geometry.Insets;
import javafx.geometry.Pos;
import javafx.scene.control.Button;
import javafx.scene.control.Control;
import javafx.scene.control.Label;
import javafx.scene.control.ListView;
import javafx.scene.layout.HBox;
import javafx.scene.layout.Region;
import javafx.scene.layout.VBox;

import static com.google.common.base.Preconditions.checkArgument;

public final class PeerOfferMessageBox extends PeerTextMessageBox {
    private static final double OFFER_MESSAGE_BOX_MIN_WIDTH = 310;

    private Button takeOfferButton;
    private Button moreInfoButton;
    private Label peerNickName;

    public PeerOfferMessageBox(ChatMessageListItem<? extends ChatMessage, ? extends ChatChannel<? extends ChatMessage>> item,
                               ListView<ChatMessageListItem<? extends ChatMessage, ? extends ChatChannel<? extends ChatMessage>>> list,
                               ChatMessagesListController controller) {
        super(item, list, controller);

        actionsHBox.getChildren().setAll(replyAction, openPrivateChatAction, copyAction, moreActionsMenu, Spacer.fillHBox());

        VBox.setMargin(userNameAndDateHBox, new Insets(-5, 0, 5, 10));
        contentVBox.getChildren().setAll(userNameAndDateHBox, messageBgHBox, actionsHBox);
    }

    @Override
    protected void setUpPeerMessage() {
        // User profile icon
        userProfileIcon.setSize(OFFER_MESSAGE_USER_ICON_SIZE);
        userProfileIconVbox.getChildren().addAll(item.getReputationScoreDisplay(), Spacer.fillVBox(), supportedLanguagesHBox);
        supportedLanguagesHBox.setAlignment(Pos.CENTER);
        userProfileIconVbox.setSpacing(10);
        userProfileIconVbox.setAlignment(Pos.CENTER);
        item.getReputationScoreDisplay().setScale(0.8);
        item.getReputationScoreDisplay().setAlignment(Pos.CENTER);

        Pair<HBox, Button> takeOfferLabelAndButton = createAndGetTakeOfferTitleBoxAndButton();
        HBox takeOfferTitle = takeOfferLabelAndButton.getFirst();
        takeOfferButton = takeOfferLabelAndButton.getSecond();

<<<<<<< HEAD
        // Right next to the buy/sell button
        //  add info icon which triggers info popup with more information about the offer.
        moreInfoButton = BisqIconButton.createInfoIconButton(Res.get("offer.moreInfo"));
        BisqEasyOfferbookMessage bisqEasyOfferbookMessage = (BisqEasyOfferbookMessage) item.getChatMessage();
        BisqEasyOffer bisqEasyOffer = bisqEasyOfferbookMessage.getBisqEasyOffer().get();
        moreInfoButton.setOnAction(e-> {
            Navigation.navigateTo(NavigationTarget.BISQ_EASY_OFFER_DETAILS, new BisqEasyOfferDetailsController.InitData(bisqEasyOffer));
        });

        // Message
        message.getStyleClass().add("chat-peer-offer-message");

        // Offer content
        HBox buttonRow = new HBox(30, takeOfferButton, moreInfoButton);
        VBox offerMessage = new VBox(10, takeOfferTitle, message, buttonRow);
=======
        // Offer content
        paymentAndSettlementMethodsBox.setPadding(new Insets(0, 0, 2, 0));
        HBox methodsAndTakeOfferButtonBox = new HBox(10, paymentAndSettlementMethodsBox, Spacer.fillHBox(), takeOfferButton);
        VBox offerMessage = new VBox(10, takeOfferTitle, amountAndPriceBox, Spacer.fillVBox(), methodsAndTakeOfferButtonBox);
        offerMessage.setMinWidth(OFFER_MESSAGE_BOX_MIN_WIDTH);
        VBox.setMargin(offerMessage, new Insets(0, 0, 0, 7));

>>>>>>> 2befc216
        Region separator = new Region();
        separator.getStyleClass().add("take-offer-vLine");
        HBox offerContent = new HBox(15, userProfileIconVbox, separator, offerMessage);
        userProfileIconVbox.setAlignment(Pos.TOP_CENTER);
        offerContent.setAlignment(Pos.CENTER);

        // Message background
        messageBgHBox.getStyleClass().add("chat-peer-offer-message-bg");
        messageBgHBox.getChildren().setAll(offerContent);
        messageBgHBox.setAlignment(Pos.CENTER_LEFT);
        messageBgHBox.setMaxWidth(Control.USE_PREF_SIZE);
    }

    private Pair<HBox, Button> createAndGetTakeOfferTitleBoxAndButton() {
        BisqEasyOfferbookMessage bisqEasyOfferbookMessage = (BisqEasyOfferbookMessage) item.getChatMessage();
        checkArgument(bisqEasyOfferbookMessage.getBisqEasyOffer().isPresent(),
                "Bisq Easy Offerbook message must contain an offer");

        boolean isBuy = bisqEasyOfferbookMessage.getBisqEasyOffer().get().getDirection() == Direction.BUY;

        // Label
        String title = isBuy
                ? Res.get("bisqEasy.tradeWizard.review.chatMessage.peerMessageTitle.sell")
                : Res.get("bisqEasy.tradeWizard.review.chatMessage.peerMessageTitle.buy");
        Label messageTitle = new Label(title);
        messageTitle.getStyleClass().addAll("bisq-easy-offer-title", "normal-text", "font-default");
        peerNickName = new Label(StringUtils.truncate(item.getNickName(), 28));
        peerNickName.getStyleClass().addAll("code-block", "offerbook-peer-name", "hand-cursor");
        peerNickName.setOnMouseClicked(e -> controller.onShowChatUserDetails(item.getChatMessage()));
        HBox messageTitleBox = new HBox(5, messageTitle, peerNickName);
        messageTitleBox.getStyleClass().add(isBuy ? "bisq-easy-offer-sell-btc-title" : "bisq-easy-offer-buy-btc-title");
        messageTitleBox.setAlignment(Pos.BASELINE_LEFT);

        // Button
        Button button = new Button(isBuy ? Res.get("offer.takeOffer.sell.button") : Res.get("offer.takeOffer.buy.button"));
        button.getStyleClass().addAll("take-offer-button", "medium-text", "font-default");
        button.getStyleClass().add(isBuy ? "sell-btc-button" : "buy-btc-button");

        button.setOnAction(e -> controller.onTakeOffer(bisqEasyOfferbookMessage));
        button.setOpacity(item.isWasOfferAlreadyTaken() ? 0.5 : 1);

        return new Pair<>(messageTitleBox, button);
    }

    @Override
    public void dispose() {
        super.dispose();

        takeOfferButton.setOnAction(null);
        peerNickName.setOnMouseClicked(null);
    }
}<|MERGE_RESOLUTION|>--- conflicted
+++ resolved
@@ -78,7 +78,6 @@
         HBox takeOfferTitle = takeOfferLabelAndButton.getFirst();
         takeOfferButton = takeOfferLabelAndButton.getSecond();
 
-<<<<<<< HEAD
         // Right next to the buy/sell button
         //  add info icon which triggers info popup with more information about the offer.
         moreInfoButton = BisqIconButton.createInfoIconButton(Res.get("offer.moreInfo"));
@@ -94,7 +93,6 @@
         // Offer content
         HBox buttonRow = new HBox(30, takeOfferButton, moreInfoButton);
         VBox offerMessage = new VBox(10, takeOfferTitle, message, buttonRow);
-=======
         // Offer content
         paymentAndSettlementMethodsBox.setPadding(new Insets(0, 0, 2, 0));
         HBox methodsAndTakeOfferButtonBox = new HBox(10, paymentAndSettlementMethodsBox, Spacer.fillHBox(), takeOfferButton);
@@ -102,7 +100,6 @@
         offerMessage.setMinWidth(OFFER_MESSAGE_BOX_MIN_WIDTH);
         VBox.setMargin(offerMessage, new Insets(0, 0, 0, 7));
 
->>>>>>> 2befc216
         Region separator = new Region();
         separator.getStyleClass().add("take-offer-vLine");
         HBox offerContent = new HBox(15, userProfileIconVbox, separator, offerMessage);
