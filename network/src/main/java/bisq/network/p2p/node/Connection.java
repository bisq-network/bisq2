--- conflicted
+++ resolved
@@ -174,11 +174,7 @@
         if (future != null) {
             future.cancel(true);
         }
-<<<<<<< HEAD
-        if (!socket.isClosed()) {
-=======
         if (! socket.isClosed()) {
->>>>>>> 920e77e2
             try {
                 socket.close();
             } catch (IOException e) {
